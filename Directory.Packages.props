--- conflicted
+++ resolved
@@ -33,12 +33,8 @@
     <PackageVersion Include="Microsoft.Extensions.Logging" Version="7.0.0" />
     <PackageVersion Include="Microsoft.Extensions.Logging.Console" Version="7.0.0" />
     <PackageVersion Include="Microsoft.Extensions.ObjectPool" Version="7.0.10" />
-<<<<<<< HEAD
-    <PackageVersion Include="Microsoft.NET.Test.Sdk" Version="17.7.1" />
     <PackageVersion Include="NAudio.Core" Version="2.2.1" />
-=======
     <PackageVersion Include="Microsoft.NET.Test.Sdk" Version="17.7.2" />
->>>>>>> 7e321ae4
     <PackageVersion Include="Nito.AsyncEx" Version="5.1.2" />
     <PackageVersion Include="NuGet.ProjectModel" Version="6.7.0" />
     <PackageVersion Include="NuGet.Protocol" Version="6.7.0" />
